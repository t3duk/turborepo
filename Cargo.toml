[workspace]
resolver = "2"

members = [
  "crates/node-file-trace",
  "crates/turbo-tasks*",
  "crates/turbopack*",
<<<<<<< HEAD
  "crates/turbo-updater",
  "crates/turbopath",
  "crates/glob-match",
  "crates/turborepo",
  "crates/turborepo-api-client",
  "crates/turborepo-cache",
  "crates/turborepo-ffi",
  "crates/turborepo-fs",
  "crates/turborepo-lib",
  "crates/turborepo-lockfiles",
  "crates/turborepo-scm",
  "crates/turborepo-vercel-api-mock",
=======
  "crates/turborepo*",
>>>>>>> ef9f6b8a
  "xtask",
]

default-members = [
  "crates/node-file-trace",
  "crates/turbo-tasks",
  "crates/turbo-tasks-auto-hash-map",
  "crates/turbo-tasks-build",
  "crates/turbo-tasks-bytes",
  "crates/turbo-tasks-env",
  "crates/turbo-tasks-fetch",
  "crates/turbo-tasks-fs",
  "crates/turbo-tasks-hash",
  "crates/turbo-tasks-macros",
  "crates/turbo-tasks-macros-shared",
  "crates/turbo-tasks-macros-tests",
  "crates/turbo-tasks-malloc",
  "crates/turbo-tasks-memory",
  "crates/turbo-tasks-signposter",
  "crates/turbo-tasks-signposter-sys",
  "crates/turbo-tasks-testing",
  "crates/turbo-tasks-tracing-signpost",
  "crates/turbopack",
  "crates/turbopack-bench",
  "crates/turbopack-cli-utils",
  "crates/turbopack-core",
  "crates/turbopack-create-test-app",
  "crates/turbopack-css",
  "crates/turbopack-dev",
  "crates/turbopack-dev-server",
  "crates/turbopack-ecmascript",
  "crates/turbopack-env",
  "crates/turbopack-json",
  "crates/turbopack-mdx",
  "crates/turbopack-node",
  "crates/turbopack-static",
  "crates/turbopack-swc-ast-explorer",
  "crates/turbopack-swc-utils",
  "crates/turbopack-test-utils",
  "crates/turbopack-tests",
  "xtask",
]

[profile.dev.package.turbo-tasks-macros]
opt-level = 3

# Set the settings for build scripts and proc-macros.
[profile.dev.build-override]
opt-level = 3

# Declare dependencies used across workspace packages requires single version bump.
# ref: https://doc.rust-lang.org/cargo/reference/specifying-dependencies.html#inheriting-a-dependency-from-a-workspace
[workspace.dependencies]
# Keep consistent with preset_env_base through swc_core
browserslist-rs = { version = "0.12.2" }
mdxjs = { version = "0.1.12" }
modularize_imports = { version = "0.29.0" }
styled_components = { version = "0.56.0" }
styled_jsx = { version = "0.33.0" }
swc_core = { version = "0.76.6" }
swc_emotion = { version = "0.32.0" }
swc_relay = { version = "0.4.0" }
testing = { version = "0.33.10" }

auto-hash-map = { path = "crates/turbo-tasks-auto-hash-map" }
node-file-trace = { path = "crates/node-file-trace", default-features = false }
signposter = { path = "crates/turbo-tasks-signposter" }
signposter-sys = { path = "crates/turbo-tasks-signposter-sys" }
tracing-signpost = { path = "crates/turbo-tasks-tracing-signpost" }
swc-ast-explorer = { path = "crates/turbopack-swc-ast-explorer" }
turbo-tasks-malloc = { path = "crates/turbo-tasks-malloc", default-features = false }
turbo-tasks = { path = "crates/turbo-tasks" }
turbo-tasks-build = { path = "crates/turbo-tasks-build" }
turbo-tasks-bytes = { path = "crates/turbo-tasks-bytes" }
turbo-tasks-env = { path = "crates/turbo-tasks-env" }
turbo-tasks-fetch = { path = "crates/turbo-tasks-fetch", default-features = false }
turbo-tasks-fs = { path = "crates/turbo-tasks-fs" }
turbo-tasks-hash = { path = "crates/turbo-tasks-hash" }
turbo-tasks-macros = { path = "crates/turbo-tasks-macros" }
turbo-tasks-macros-shared = { path = "crates/turbo-tasks-macros-shared" }
turbo-tasks-macros-tests = { path = "crates/turbo-tasks-macros-tests" }
turbo-tasks-memory = { path = "crates/turbo-tasks-memory" }
turbo-tasks-testing = { path = "crates/turbo-tasks-testing" }
turbo-updater = { path = "crates/turborepo-updater" }
turbopack = { path = "crates/turbopack" }
turbopack-bench = { path = "crates/turbopack-bench" }
turbopack-cli = { path = "crates/turbopack-cli" }
turbopack-cli-utils = { path = "crates/turbopack-cli-utils" }
turbopack-core = { path = "crates/turbopack-core" }
turbopack-create-test-app = { path = "crates/turbopack-create-test-app" }
turbopack-css = { path = "crates/turbopack-css" }
turbopack-dev = { path = "crates/turbopack-dev" }
turbopack-dev-server = { path = "crates/turbopack-dev-server" }
turbopack-ecmascript = { path = "crates/turbopack-ecmascript" }
turbopack-ecmascript-plugins = { path = "crates/turbopack-ecmascript-plugins" }
turbopack-env = { path = "crates/turbopack-env" }
turbopack-image = { path = "crates/turbopack-image" }
turbopack-json = { path = "crates/turbopack-json" }
turbopack-mdx = { path = "crates/turbopack-mdx" }
turbopack-node = { path = "crates/turbopack-node" }
turbopack-static = { path = "crates/turbopack-static" }
turbopack-swc-utils = { path = "crates/turbopack-swc-utils" }
turbopack-test-utils = { path = "crates/turbopack-test-utils" }
turbopack-tests = { path = "crates/turbopack-tests" }
turbopath = { path = "crates/turborepo-paths" }
turborepo = { path = "crates/turborepo" }
turborepo-api-client = { path = "crates/turborepo-api-client" }
turborepo-cache = { path = "crates/turborepo-cache" }
turborepo-ffi = { path = "crates/turborepo-ffi" }
turborepo-fs = { path = "crates/turborepo-fs" }
turborepo-lib = { path = "crates/turborepo-lib" }
turborepo-lockfiles = { path = "crates/turborepo-lockfiles" }
turborepo-scm = { path = "crates/turborepo-scm" }
vercel-api-mock = { path = "crates/turborepo-vercel-api-mock" }

# Be careful when selecting tls backend, including change default tls backend.
# If you changed, must verify with ALL build targets with next-swc to ensure
# it works. next-swc have various platforms, some doesn't support native (using openssl-sys)
# and some aren't buildable with rustls.
reqwest = { version = "0.11.14", default-features = false }

chromiumoxide = { version = "0.4.0", features = [
  "tokio-runtime",
], default-features = false }
# For matching on errors from chromiumoxide. Keep in
# sync with chromiumoxide's tungstenite requirement.
tungstenite = "0.17.3"

anyhow = "1.0.69"
assert_cmd = "2.0.8"
async-compression = { version = "0.3.13", default-features = false, features = [
  "gzip",
  "tokio",
] }
async-trait = "0.1.64"
atty = "0.2.14"
axum = "0.6.2"
axum-server = "0.4.4"
bytes = "1.1.0"
chrono = "0.4.23"
clap = "4.1.6"
clap_complete = "4.1.2"
concurrent-queue = "2.1.0"
console = "0.15.5"
console-subscriber = "0.1.8"
criterion = "0.4.0"
dashmap = "5.4.0"
dialoguer = "0.10.3"
dunce = "1.0.3"
futures = "0.3.26"
futures-retry = "0.6.0"
httpmock = { version = "0.6.7", default-features = false }
image = { version = "0.24.6", default-features = false }
indexmap = "1.9.2"
indicatif = "0.17.3"
indoc = "2.0.0"
itertools = "0.10.5"
lazy_static = "1.4.0"
mime = "0.3.16"
nohash-hasher = "0.2.0"
once_cell = "1.17.1"
owo-colors = "3.5.0"
parking_lot = "0.12.1"
pathdiff = "0.2.1"
pin-project-lite = "0.2.9"
port_scanner = "0.1.5"
predicates = "2.1.5"
pretty_assertions = "1.3.0"
proc-macro2 = "1.0.51"
qstring = "0.7.2"
quote = "1.0.23"
rand = "0.8.5"
regex = "1.7.0"
rstest = "0.16.0"
rustc-hash = "1.1.0"
semver = "1.0.16"
serde = { version = "1.0.152", features = ["derive"] }
serde_json = "1.0.93"
serde_qs = "0.11.0"
serde_with = "2.3.2"
serde_yaml = "0.9.17"
syn = "1.0.107"
tempfile = "3.3.0"
thiserror = "1.0.38"
tiny-gradient = "0.1.0"
tokio = "1.25.0"
tokio-util = { version = "0.7.7", features = ["io"] }
tracing = "0.1.37"
tracing-subscriber = "0.3.16"
url = "2.2.2"
urlencoding = "2.1.2"
webbrowser = "0.8.7"
which = "4.4.0"<|MERGE_RESOLUTION|>--- conflicted
+++ resolved
@@ -5,22 +5,7 @@
   "crates/node-file-trace",
   "crates/turbo-tasks*",
   "crates/turbopack*",
-<<<<<<< HEAD
-  "crates/turbo-updater",
-  "crates/turbopath",
-  "crates/glob-match",
-  "crates/turborepo",
-  "crates/turborepo-api-client",
-  "crates/turborepo-cache",
-  "crates/turborepo-ffi",
-  "crates/turborepo-fs",
-  "crates/turborepo-lib",
-  "crates/turborepo-lockfiles",
-  "crates/turborepo-scm",
-  "crates/turborepo-vercel-api-mock",
-=======
   "crates/turborepo*",
->>>>>>> ef9f6b8a
   "xtask",
 ]
 
