--- conflicted
+++ resolved
@@ -110,18 +110,10 @@
         }
         // Fall through if we aren't in interactive mode
         KeyCode::Char('h') => Some(Event::ToggleSidebar),
-<<<<<<< HEAD
-        KeyCode::Char('p') if key_event.modifiers == KeyModifiers::CONTROL => Some(Event::ScrollUp),
-        KeyCode::Char('p') => Some(Event::TogglePinnedTask),
-        KeyCode::Char('n') if key_event.modifiers == KeyModifiers::CONTROL => {
-            Some(Event::ScrollDown)
-        }
-=======
         KeyCode::Char('u') => Some(Event::ScrollUp),
         KeyCode::Char('d') => Some(Event::ScrollDown),
         KeyCode::Char('m') => Some(Event::ToggleHelpPopup),
         KeyCode::Char('p') => Some(Event::TogglePinnedTask),
->>>>>>> 9fad9cb8
         KeyCode::Up | KeyCode::Char('k') => Some(Event::Up),
         KeyCode::Down | KeyCode::Char('j') => Some(Event::Down),
         KeyCode::Enter | KeyCode::Char('i') => Some(Event::EnterInteractive),
