use std::{
    collections::HashSet,
    env::current_dir,
    future::{join, Future},
    io::{stdout, Write},
    net::{IpAddr, SocketAddr},
    path::{PathBuf, MAIN_SEPARATOR},
    sync::Arc,
    time::{Duration, Instant},
};

use anyhow::{Context, Result};
use owo_colors::OwoColorize;
use turbo_tasks::{
    util::{FormatBytes, FormatDuration},
    StatsType, TransientInstance, TurboTasks, TurboTasksBackendApi, UpdateInfo, Value, Vc,
};
<<<<<<< HEAD
use turbo_tasks_fs::FileSystem;
=======
use turbo_tasks_fs::{DiskFileSystem, FileSystem};
>>>>>>> 814f0a2e
use turbo_tasks_malloc::TurboMalloc;
use turbo_tasks_memory::MemoryBackend;
use turbopack::evaluate_context::node_build_environment;
use turbopack_cli_utils::issue::{ConsoleUi, LogOptions};
use turbopack_core::{
    environment::ServerAddr,
    issue::{IssueReporter, IssueSeverity},
    resolve::{parse::Request, pattern::QueryMap},
    server_fs::ServerFileSystem,
};
use turbopack_dev::DevChunkingContext;
use turbopack_dev_server::{
    introspect::IntrospectionSource,
    source::{
        combined::CombinedContentSource, router::PrefixedRouterContentSource,
        source_maps::SourceMapContentSource, static_assets::StaticAssetsContentSource,
        ContentSource,
    },
    DevServer, DevServerBuilder,
};
use turbopack_env::dotenv::load_env;
use turbopack_node::execution_context::ExecutionContext;

use self::web_entry_source::create_web_entry_source;
use crate::{
    arguments::DevArguments,
    contexts::NodeEnv,
    util::{
        normalize_dirs, normalize_entries, output_fs, project_fs, EntryRequest, NormalizedDirs,
    },
};

pub(crate) mod turbo_tasks_viz;
pub(crate) mod web_entry_source;

pub struct TurbopackDevServerBuilder {
    turbo_tasks: Arc<TurboTasks<MemoryBackend>>,
    project_dir: String,
    root_dir: String,
    entry_requests: Vec<EntryRequest>,
    eager_compile: bool,
    hostname: Option<IpAddr>,
    issue_reporter: Option<Box<dyn IssueReporterProvider>>,
    port: Option<u16>,
    browserslist_query: String,
    log_level: IssueSeverity,
    show_all: bool,
    log_detail: bool,
    allow_retry: bool,
}

impl TurbopackDevServerBuilder {
    pub fn new(
        turbo_tasks: Arc<TurboTasks<MemoryBackend>>,
        project_dir: String,
        root_dir: String,
    ) -> TurbopackDevServerBuilder {
        TurbopackDevServerBuilder {
            turbo_tasks,
            project_dir,
            root_dir,
            entry_requests: vec![],
            eager_compile: false,
            hostname: None,
            issue_reporter: None,
            port: None,
            browserslist_query: "last 1 Chrome versions, last 1 Firefox versions, last 1 Safari \
                                 versions, last 1 Edge versions"
                .to_owned(),
            log_level: IssueSeverity::Warning,
            show_all: false,
            log_detail: false,
            allow_retry: false,
        }
    }

    pub fn entry_request(mut self, entry_asset_path: EntryRequest) -> TurbopackDevServerBuilder {
        self.entry_requests.push(entry_asset_path);
        self
    }

    pub fn eager_compile(mut self, eager_compile: bool) -> TurbopackDevServerBuilder {
        self.eager_compile = eager_compile;
        self
    }

    pub fn hostname(mut self, hostname: IpAddr) -> TurbopackDevServerBuilder {
        self.hostname = Some(hostname);
        self
    }

    pub fn port(mut self, port: u16) -> TurbopackDevServerBuilder {
        self.port = Some(port);
        self
    }

    pub fn browserslist_query(mut self, browserslist_query: String) -> TurbopackDevServerBuilder {
        self.browserslist_query = browserslist_query;
        self
    }

    pub fn log_level(mut self, log_level: IssueSeverity) -> TurbopackDevServerBuilder {
        self.log_level = log_level;
        self
    }

    pub fn show_all(mut self, show_all: bool) -> TurbopackDevServerBuilder {
        self.show_all = show_all;
        self
    }

    pub fn allow_retry(mut self, allow_retry: bool) -> TurbopackDevServerBuilder {
        self.allow_retry = allow_retry;
        self
    }

    pub fn log_detail(mut self, log_detail: bool) -> TurbopackDevServerBuilder {
        self.log_detail = log_detail;
        self
    }

    pub fn issue_reporter(
        mut self,
        issue_reporter: Box<dyn IssueReporterProvider>,
    ) -> TurbopackDevServerBuilder {
        self.issue_reporter = Some(issue_reporter);
        self
    }

    /// Attempts to find an open port to bind.
    fn find_port(&self, host: IpAddr, port: u16, max_attempts: u16) -> Result<DevServerBuilder> {
        // max_attempts of 1 means we loop 0 times.
        let max_attempts = max_attempts - 1;
        let mut attempts = 0;
        loop {
            let current_port = port + attempts;
            let addr = SocketAddr::new(host, current_port);
            let listen_result = DevServer::listen(addr);

            if let Err(e) = &listen_result {
                if self.allow_retry && attempts < max_attempts {
                    // Returned error from `listen` is not `std::io::Error` but `anyhow::Error`,
                    // so we need to access its source to check if it is
                    // `std::io::ErrorKind::AddrInUse`.
                    let should_retry = e
                        .source()
                        .and_then(|e| {
                            e.downcast_ref::<std::io::Error>()
                                .map(|e| e.kind() == std::io::ErrorKind::AddrInUse)
                        })
                        .unwrap_or(false);

                    if should_retry {
                        println!(
                            "{} - Port {} is in use, trying {} instead",
                            "warn ".yellow(),
                            current_port,
                            current_port + 1
                        );
                        attempts += 1;
                        continue;
                    }
                }
            }

            return listen_result;
        }
    }

    pub async fn build(self) -> Result<DevServer> {
        let port = self.port.context("port must be set")?;
        let host = self.hostname.context("hostname must be set")?;

        let server = self.find_port(host, port, 10)?;

        let turbo_tasks = self.turbo_tasks;
        let project_dir = self.project_dir;
        let root_dir = self.root_dir;
        let eager_compile = self.eager_compile;
        let show_all = self.show_all;
        let log_detail = self.log_detail;
        let browserslist_query = self.browserslist_query;
        let log_args = Arc::new(LogOptions {
            current_dir: current_dir().unwrap(),
            project_dir: PathBuf::from(project_dir.clone()),
            show_all,
            log_detail,
            log_level: self.log_level,
        });
        let entry_requests = Arc::new(self.entry_requests);
        let tasks = turbo_tasks.clone();
        let issue_provider = self.issue_reporter.unwrap_or_else(|| {
            // Initialize a ConsoleUi reporter if no custom reporter was provided
            Box::new(move || Vc::upcast(ConsoleUi::new(log_args.clone().into())))
        });

        let source = move || {
            source(
                root_dir.clone(),
                project_dir.clone(),
                entry_requests.clone().into(),
                eager_compile,
                turbo_tasks.clone().into(),
                browserslist_query.clone(),
            )
        };

        let issue_reporter_arc = Arc::new(move || issue_provider.get_issue_reporter());
        Ok(server.serve(tasks, source, issue_reporter_arc))
    }
}

<<<<<<< HEAD
=======
#[turbo_tasks::function]
async fn project_fs(project_dir: String) -> Result<Vc<Box<dyn FileSystem>>> {
    let disk_fs = DiskFileSystem::new("project".to_string(), project_dir.to_string());
    disk_fs.await?.start_watching()?;
    Ok(Vc::upcast(disk_fs))
}

#[turbo_tasks::function]
async fn output_fs(project_dir: String) -> Result<Vc<Box<dyn FileSystem>>> {
    let disk_fs = DiskFileSystem::new("output".to_string(), project_dir.to_string());
    disk_fs.await?.start_watching()?;
    Ok(Vc::upcast(disk_fs))
}

>>>>>>> 814f0a2e
#[allow(clippy::too_many_arguments)]
#[turbo_tasks::function]
async fn source(
    root_dir: String,
    project_dir: String,
    entry_requests: TransientInstance<Vec<EntryRequest>>,
    eager_compile: bool,
    turbo_tasks: TransientInstance<TurboTasks<MemoryBackend>>,
    browserslist_query: String,
) -> Result<Vc<Box<dyn ContentSource>>> {
    let project_relative = project_dir.strip_prefix(&root_dir).unwrap();
    let project_relative = project_relative
        .strip_prefix(MAIN_SEPARATOR)
        .unwrap_or(project_relative)
        .replace(MAIN_SEPARATOR, "/");

    let output_fs = output_fs(project_dir);
    let fs = project_fs(root_dir);
    let project_path: Vc<turbo_tasks_fs::FileSystemPath> = fs.root().join(project_relative);

    let env = load_env(project_path);
    let build_output_root = output_fs.root().join(".turbopack/build".to_string());

    let build_chunking_context = DevChunkingContext::builder(
        project_path,
        build_output_root,
        build_output_root.join("chunks".to_string()),
        build_output_root.join("assets".to_string()),
        node_build_environment(),
    )
    .build();

    let execution_context =
        ExecutionContext::new(project_path, Vc::upcast(build_chunking_context), env);

    let server_fs = Vc::upcast::<Box<dyn FileSystem>>(ServerFileSystem::new());
    let server_root = server_fs.root();
    let entry_requests = entry_requests
        .iter()
        .map(|r| match r {
            EntryRequest::Relative(p) => Request::relative(Value::new(p.clone().into()), false),
            EntryRequest::Module(m, p) => {
                Request::module(m.clone(), Value::new(p.clone().into()), QueryMap::none())
            }
        })
        .collect();

    let web_source = create_web_entry_source(
        project_path,
        execution_context,
        entry_requests,
        server_root,
        env,
        eager_compile,
<<<<<<< HEAD
        NodeEnv::Development.cell(),
        &browserslist_query,
=======
        browserslist_query,
>>>>>>> 814f0a2e
    );
    let viz = Vc::upcast(turbo_tasks_viz::TurboTasksSource::new(turbo_tasks.into()));
    let static_source = Vc::upcast(StaticAssetsContentSource::new(
        String::new(),
        project_path.join("public".to_string()),
    ));
    let main_source = CombinedContentSource::new(vec![static_source, web_source]);
    let introspect = Vc::upcast(
        IntrospectionSource {
            roots: HashSet::from([Vc::upcast(main_source)]),
        }
        .cell(),
    );
    let main_source = Vc::upcast(main_source);
    let source_maps = Vc::upcast(SourceMapContentSource::new(main_source));
    let source = Vc::upcast(PrefixedRouterContentSource::new(
        Vc::<String>::empty(),
        vec![
            ("__turbopack__".to_string(), introspect),
            ("__turbo_tasks__".to_string(), viz),
            ("__turbopack_sourcemap__".to_string(), source_maps),
        ],
        main_source,
    ));

    Ok(source)
}

pub fn register() {
    turbopack::register();
    include!(concat!(env!("OUT_DIR"), "/register.rs"));
}

/// Start a devserver with the given args.
pub async fn start_server(args: &DevArguments) -> Result<()> {
    let start = Instant::now();

    #[cfg(feature = "tokio_console")]
    console_subscriber::init();
    register();

    let NormalizedDirs {
        project_dir,
        root_dir,
    } = normalize_dirs(&args.common.dir, &args.common.root)?;

    let tt = TurboTasks::new(MemoryBackend::new(
        args.common
            .memory_limit
            .map_or(usize::MAX, |l| l * 1024 * 1024),
    ));

    let stats_type = match args.common.full_stats {
        true => StatsType::Full,
        false => StatsType::Essential,
    };
    tt.set_stats_type(stats_type);

    let tt_clone = tt.clone();

    let mut server = TurbopackDevServerBuilder::new(tt, project_dir, root_dir)
        .eager_compile(args.eager_compile)
        .hostname(args.hostname)
        .port(args.port)
        .log_detail(args.common.log_detail)
        .show_all(args.common.show_all)
        .log_level(
            args.common
                .log_level
                .map_or_else(|| IssueSeverity::Warning, |l| l.0),
        );

    for entry in normalize_entries(&args.common.entries) {
        server = server.entry_request(EntryRequest::Relative(entry))
    }

    #[cfg(feature = "serializable")]
    {
        server = server.allow_retry(args.allow_retry);
    }

    let server = server.build().await?;

    {
        let index_uri = ServerAddr::new(server.addr).to_string()?;
        println!(
            "{} - started server on {}, url: {}",
            "ready".green(),
            server.addr,
            index_uri
        );
        if !args.no_open {
            let _ = webbrowser::open(&index_uri);
        }
    }

    let stats_future = async move {
        if args.common.log_detail {
            println!(
                "{event_type} - initial compilation {start} ({memory})",
                event_type = "event".purple(),
                start = FormatDuration(start.elapsed()),
                memory = FormatBytes(TurboMalloc::memory_usage())
            );
        }

        let mut progress_counter = 0;
        loop {
            let update_future = profile_timeout(
                tt_clone.as_ref(),
                tt_clone.aggregated_update_info(Duration::from_millis(100), Duration::MAX),
            );

            if let Some(UpdateInfo {
                duration,
                tasks,
                reasons,
                ..
            }) = update_future.await
            {
                progress_counter = 0;
                match (args.common.log_detail, !reasons.is_empty()) {
                    (true, true) => {
                        println!(
                            "\x1b[2K{event_type} - {reasons} {duration} ({tasks} tasks, {memory})",
                            event_type = "event".purple(),
                            duration = FormatDuration(duration),
                            tasks = tasks,
                            memory = FormatBytes(TurboMalloc::memory_usage())
                        );
                    }
                    (true, false) => {
                        println!(
                            "\x1b[2K{event_type} - compilation {duration} ({tasks} tasks, \
                             {memory})",
                            event_type = "event".purple(),
                            duration = FormatDuration(duration),
                            tasks = tasks,
                            memory = FormatBytes(TurboMalloc::memory_usage())
                        );
                    }
                    (false, true) => {
                        println!(
                            "\x1b[2K{event_type} - {reasons} {duration}",
                            event_type = "event".purple(),
                            duration = FormatDuration(duration),
                        );
                    }
                    (false, false) => {
                        if duration > Duration::from_secs(1) {
                            println!(
                                "\x1b[2K{event_type} - compilation {duration}",
                                event_type = "event".purple(),
                                duration = FormatDuration(duration),
                            );
                        }
                    }
                }
            } else {
                progress_counter += 1;
                if args.common.log_detail {
                    print!(
                        "\x1b[2K{event_type} - updating for {progress_counter}s... ({memory})\r",
                        event_type = "event".purple(),
                        memory = FormatBytes(TurboMalloc::memory_usage())
                    );
                } else {
                    print!(
                        "\x1b[2K{event_type} - updating for {progress_counter}s...\r",
                        event_type = "event".purple(),
                    );
                }
                let _ = stdout().lock().flush();
            }
        }
    };

    join!(stats_future, async { server.future.await.unwrap() }).await;

    Ok(())
}

#[cfg(feature = "profile")]
// When profiling, exits the process when no new updates have been received for
// a given timeout and there are no more tasks in progress.
async fn profile_timeout<T>(tt: &TurboTasks<MemoryBackend>, future: impl Future<Output = T>) -> T {
    /// How long to wait in between updates before force-exiting the process
    /// during profiling.
    const PROFILE_EXIT_TIMEOUT: Duration = Duration::from_secs(5);

    futures::pin_mut!(future);
    loop {
        match tokio::time::timeout(PROFILE_EXIT_TIMEOUT, &mut future).await {
            Ok(res) => return res,
            Err(_) => {
                if tt.get_in_progress_count() == 0 {
                    std::process::exit(0)
                }
            }
        }
    }
}

#[cfg(not(feature = "profile"))]
fn profile_timeout<T>(
    _tt: &TurboTasks<MemoryBackend>,
    future: impl Future<Output = T>,
) -> impl Future<Output = T> {
    future
}

pub trait IssueReporterProvider: Send + Sync + 'static {
    fn get_issue_reporter(&self) -> Vc<Box<dyn IssueReporter>>;
}

impl<T> IssueReporterProvider for T
where
    T: Fn() -> Vc<Box<dyn IssueReporter>> + Send + Sync + Clone + 'static,
{
    fn get_issue_reporter(&self) -> Vc<Box<dyn IssueReporter>> {
        self()
    }
}<|MERGE_RESOLUTION|>--- conflicted
+++ resolved
@@ -15,11 +15,7 @@
     util::{FormatBytes, FormatDuration},
     StatsType, TransientInstance, TurboTasks, TurboTasksBackendApi, UpdateInfo, Value, Vc,
 };
-<<<<<<< HEAD
 use turbo_tasks_fs::FileSystem;
-=======
-use turbo_tasks_fs::{DiskFileSystem, FileSystem};
->>>>>>> 814f0a2e
 use turbo_tasks_malloc::TurboMalloc;
 use turbo_tasks_memory::MemoryBackend;
 use turbopack::evaluate_context::node_build_environment;
@@ -232,23 +228,6 @@
     }
 }
 
-<<<<<<< HEAD
-=======
-#[turbo_tasks::function]
-async fn project_fs(project_dir: String) -> Result<Vc<Box<dyn FileSystem>>> {
-    let disk_fs = DiskFileSystem::new("project".to_string(), project_dir.to_string());
-    disk_fs.await?.start_watching()?;
-    Ok(Vc::upcast(disk_fs))
-}
-
-#[turbo_tasks::function]
-async fn output_fs(project_dir: String) -> Result<Vc<Box<dyn FileSystem>>> {
-    let disk_fs = DiskFileSystem::new("output".to_string(), project_dir.to_string());
-    disk_fs.await?.start_watching()?;
-    Ok(Vc::upcast(disk_fs))
-}
-
->>>>>>> 814f0a2e
 #[allow(clippy::too_many_arguments)]
 #[turbo_tasks::function]
 async fn source(
@@ -303,12 +282,8 @@
         server_root,
         env,
         eager_compile,
-<<<<<<< HEAD
         NodeEnv::Development.cell(),
-        &browserslist_query,
-=======
         browserslist_query,
->>>>>>> 814f0a2e
     );
     let viz = Vc::upcast(turbo_tasks_viz::TurboTasksSource::new(turbo_tasks.into()));
     let static_source = Vc::upcast(StaticAssetsContentSource::new(
